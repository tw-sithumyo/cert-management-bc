{
<<<<<<< HEAD
    "name": "@twstm/cert-management-bc-mcm-external-svc",
    "version": "0.0.1",
=======
    "name": "@mojaloop/cert-management-bc-mcm-external-svc",
    "version": "0.0.6",
>>>>>>> 4be1aca6
    "description": "External MCM service for Fetching DFSP Certificates",
    "license": "Apache-2.0",
    "homepage": "https://github.com/mojaloop/cert-management-bc",
    "private": true,
    "mojaloop": {
        "publish_to_dockerhub": true
    },
    "bugs": {
        "url": "https://github.com/mojaloop/cert-management-bc/issues#readme"
    },
    "contributors": [
        "Pedro Sousa Barreto <pedrosousabarreto@gmail.com>",
        "Si Thu Myo <sithu.myo@thitsaworks.com>"
    ],
    "main": "./dist/index.js",
    "types": "./dist/index.d.ts",
    "files": [
        "/dist"
    ],
    "scripts": {
        "start": "tsc && npm run service",
        "start:dev": "tsc && PLATFORM_CONFIG_BASE_SVC_URL=http://localhost:3220 npm run service",
        "service": "node dist/application/index.js",
        "build": "tsc",
        "watch": "tsc -w",
        "clean": "npm run clean:npm; npm run clean:dist",
        "clean:dist": "rm -Rf dist",
        "clean:npm": "rm -Rf node_modules",
        "pretest": "npm run build",
        "standard": "npm run lint",
        "lint": "npm run build && npx eslint ./src",
        "lint:fix": "npm run build && npx eslint ./src --fix",
        "test:unit": "jest --passWithNoTests --testMatch '**/test/unit/**/*.test.ts'",
        "dep:check": "ncu -e 2",
        "dep:update": "ncu -u"
    },
    "dependencies": {
        "@mojaloop/logging-bc-client-lib": "^0.5.6",
        "@mojaloop/platform-configuration-bc-client-lib": "^0.5.3",
        "@mojaloop/platform-configuration-bc-public-types-lib": "^0.5.2",
        "@mojaloop/cert-management-bc-domain-lib": "*",
        "express": "^4.18.2"
    },
    "devDependencies": {
        "@mojaloop/logging-bc-public-types-lib": "^0.5.4",
        "@types/express": "^4.17.21",
        "@types/jest": "^29.4.4",
        "@types/node": "^18.11.19",
        "@types/node-cache": "^4.2.5",
        "@typescript-eslint/eslint-plugin": "^5.50.0",
        "@typescript-eslint/parser": "^5.50.0",
        "eslint": "^8.33.0",
        "jest": "^29.4.3",
        "npm-check-updates": "^16.6.5",
        "ts-jest": "^29.0.5",
        "typescript": "^4.9.5"
    },
    "engines": {
        "node": ">=20.10.0"
    }
}<|MERGE_RESOLUTION|>--- conflicted
+++ resolved
@@ -1,11 +1,6 @@
 {
-<<<<<<< HEAD
     "name": "@twstm/cert-management-bc-mcm-external-svc",
     "version": "0.0.1",
-=======
-    "name": "@mojaloop/cert-management-bc-mcm-external-svc",
-    "version": "0.0.6",
->>>>>>> 4be1aca6
     "description": "External MCM service for Fetching DFSP Certificates",
     "license": "Apache-2.0",
     "homepage": "https://github.com/mojaloop/cert-management-bc",
