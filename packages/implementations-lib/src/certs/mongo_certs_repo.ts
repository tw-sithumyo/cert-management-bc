--- conflicted
+++ resolved
@@ -688,10 +688,6 @@
         });
 
         await this.approvalsCollection.updateOne(
-<<<<<<< HEAD
-            { participantId: participantId },
-            { $pull: { participantCertificateUploadRequests: { _id: certificate._id } } } as any
-=======
             { participantId: participantId, "participantCertificateUploadRequests._id": _id },
             { $set: {
                 "participantCertificateUploadRequests.$.requestState": CertificateRequestState.APPROVED,
@@ -699,7 +695,6 @@
                 "participantCertificateUploadRequests.$.approvedDate": new Date(),
                 "participantCertificateUploadRequests.$.approvedBy": approvedBy
             } }
->>>>>>> 6a000e70
         );
     }
 
